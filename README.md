# UR Arm Pick and Place Project

This project provides a Dockerized environment for working with a Universal Robots (UR) arm in a ROS 2-based pick-and-place application. The container can be built for any supported ROS 2 distribution, as long as OSRF provides a base image and compatible packages for it.

## Prerequisites

- **Docker**: Ensure Docker is installed and running on your system. You can install Docker by following the instructions at [docker.com](https://www.docker.com/).
- **Supported ROS 2 Distributions**: This container has been tested with the following ROS 2 distributions:
  - `jazzy`

## Development
### Setup URSim for simulation with docker

The documentation for this steps are on: [reference](https://docs.universal-robots.com/Universal_Robots_ROS2_Documentation/doc/ur_client_library/doc/setup/ursim_docker.html).

In an separated secondary terminal, we will create a dedicated docker network.
```bash
docker network create --subnet=192.168.56.0/24 --driver bridge ursim-net
```

Start URSim Container
```bash
docker run --rm -it \
  --name ursim \
  --net ursim-net \
  --ip 192.168.56.101 \
  -v ${HOME}/.ursim/programs:/ursim/programs \
  -v ${HOME}/.ursim/urcaps:/urcaps \
  universalrobots/ursim_e-series
```

to open other terminal:
```bash
docker exec -it ur_ros2_dev_jazzy bash
```

### Building the Docker Container for development

To build the Docker container, use the `build_container.sh` script.

```bash
cd deployment
bash build_container.sh
```

Once the container is built, you can run it using the run_container.sh script.

```bash
bash run_container.sh
```

to open other terminal:
```bash
docker exec -it ur_ros2_dev_jazzy bash
```

## How to build and run code:

### With docker container:

Inside the container:

```bash
colcon build --base-path src
source install/setup.bash 
```

### Local Setup

```bash
rosdep init
rosdep update
rosdep install --from-paths src/
```

### Building the Workspace

```bash
python3 -m venv env
source env/bin/activate
colcon build --base-path src
```

## Working

## New terminal setup
Remember to always source when using a new terminal (on container or not):

```bash
source install/setup.bash 
```

### Inverse kinematics
Our IK motion planner implementation can be run by launching the simulation and the script:

In one terminal:
```bash
ros2 launch gazebo_control ur_sim_control.launch.py
```

In a second separate terminal
```bash
ros2 run ur5_motion_planner ik_motion_planner
```

to send a pose modify the example:
```bash
ros2 topic pub --once /pose_list geometry_msgs/msg/Pose "{
  position: {x: 0.675, y: 0.122, z: 0.3475},
  orientation: {x: 0.0, y: 0.0, z: 0.0, w: 1.0}
}"
```

### Machine Learning
#### Dataset generation

To generate a certain dataset size, we will also start the simulation and the script. The dataset_generator_node will make random movinments to the robot and save the end effector position and the angles that made the moviments.

In one terminal:
```bash
ros2 launch gazebo_control ur_sim_control.launch.py
```

In a second separate terminal:
```bash
ros2 run ur5_motion_planner dataset_generator_node --num-points 10000 --angle-step 45
```
The parameters can be changed accordingly, or left as default (1000 steps and 45 degrees).
Note: the random angle step used in the code will be from [-angle_step, +angle_step].

<<<<<<< HEAD
#### Reinforcement Learning training

To train a custom model, one can change the parameters inside the [config file](src/ur5_motion_planner/config/rl_config.yaml). The default 'total_timesteps' is very large, but can be changed for testing. Also, different STB3 algorithms ad available to be used.

To train the model, we do the same procedure as before to launch the simulation:
```bash
ros2 launch gazebo_control ur_sim_control.launch.py
```

And on another terminal:
```bash
ros2 run ur5_motion_planner env_node
```

To visualize the target marker, you need to activate it on RViz by following the step by step:
- on the bottom left click on add
- select the "By topic" tab
- during training, there will be an option "/target_marker"
- select the "Marker" under it, represented by a a green cube

![Robot training with marker](docs/images/robot_training_with_marker.png)
=======

## Running Validator

To run the validator, you can use the following command:

```bash
ros2 run ur5_motion_planner validator
```

This will start the validator node, which will generate a random pose and check if the solution is valid. The validator will output the results to the console and log the results to a file.
>>>>>>> 48b795a7
<|MERGE_RESOLUTION|>--- conflicted
+++ resolved
@@ -128,7 +128,6 @@
 The parameters can be changed accordingly, or left as default (1000 steps and 45 degrees).
 Note: the random angle step used in the code will be from [-angle_step, +angle_step].
 
-<<<<<<< HEAD
 #### Reinforcement Learning training
 
 To train a custom model, one can change the parameters inside the [config file](src/ur5_motion_planner/config/rl_config.yaml). The default 'total_timesteps' is very large, but can be changed for testing. Also, different STB3 algorithms ad available to be used.
@@ -150,7 +149,7 @@
 - select the "Marker" under it, represented by a a green cube
 
 ![Robot training with marker](docs/images/robot_training_with_marker.png)
-=======
+
 
 ## Running Validator
 
@@ -160,5 +159,4 @@
 ros2 run ur5_motion_planner validator
 ```
 
-This will start the validator node, which will generate a random pose and check if the solution is valid. The validator will output the results to the console and log the results to a file.
->>>>>>> 48b795a7
+This will start the validator node, which will generate a random pose and check if the solution is valid. The validator will output the results to the console and log the results to a file.